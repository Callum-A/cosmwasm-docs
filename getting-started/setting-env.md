--- conflicted
+++ resolved
@@ -70,11 +70,7 @@
 
 ## Export wasmd Parameters
 
-<<<<<<< HEAD
-If you intend to use wasmd as client, we recommend you to setup these variables.
-=======
 If you intend to use wasmd as client, we recommend you to setup these variables. 
->>>>>>> 5ac377f2
 Otherwise You will have to define type in node, chain id and gas-prices details with every command you execute.
 Also for this tutorial we will use these variables. So make sure you export these before proceeding.
 
